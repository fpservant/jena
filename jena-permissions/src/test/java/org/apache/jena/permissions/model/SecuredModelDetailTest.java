/*
 * Licensed to the Apache Software Foundation (ASF) under one
 * or more contributor license agreements. See the NOTICE file
 * distributed with this work for additional information
 * regarding copyright ownership. The ASF licenses this file
 * to you under the Apache License, Version 2.0 (the
 * "License"); you may not use this file except in compliance
 * with the License. You may obtain a copy of the License at
 * 
 * http://www.apache.org/licenses/LICENSE-2.0
 * 
 * Unless required by applicable law or agreed to in writing, software
 * distributed under the License is distributed on an "AS IS" BASIS,
 * WITHOUT WARRANTIES OR CONDITIONS OF ANY KIND, either express or implied.
 * See the License for the specific language governing permissions and
 * limitations under the License.
 */
package org.apache.jena.permissions.model;

import java.net.URL ;
import java.security.Principal ;
import java.util.Set ;

<<<<<<< HEAD
import org.apache.http.auth.BasicUserPrincipal;
import org.apache.jena.graph.NodeFactory;
import org.apache.jena.permissions.Factory;
import org.apache.jena.permissions.SecurityEvaluator;
import org.apache.jena.permissions.model.SecuredModel;
import org.apache.jena.rdf.model.*;
import org.apache.jena.vocabulary.RDF;
import org.junit.Assert;
import org.junit.Before;
import org.junit.Test;
=======
import org.apache.http.auth.BasicUserPrincipal ;
import org.apache.jena.graph.NodeFactory ;
import org.apache.jena.permissions.Factory ;
import org.apache.jena.permissions.SecurityEvaluator ;
import org.apache.jena.rdf.model.* ;
import org.apache.jena.vocabulary.RDF ;
import org.junit.Assert ;
import org.junit.Before ;
import org.junit.Test ;
>>>>>>> 2ab1ca87

/**
 * Tests secured model functions against graph where only partial data is
 * available to the user.
 *
 */
public class SecuredModelDetailTest {

	private static String NS_FMT = "http://example.com/%s";
	private Model baseModel;
	private SecuredModel securedModel;
	private DetailEvaluator secEval;
	private Property pTo = ResourceFactory
			.createProperty("http://example.com/to");
	private Property pFrom = ResourceFactory
			.createProperty("http://example.com/from");

	@Before
	public void setup() {
		baseModel = ModelFactory.createDefaultModel();
		baseModel.removeAll();
		URL url = SecuredModelDetailTest.class.getClassLoader().getResource(
				"org/apache/jena/permissions/model/detail.ttl");
		baseModel.read(url.toExternalForm());
		secEval = new DetailEvaluator(baseModel);
		securedModel = Factory.getInstance(secEval,
				"http://example.com/detailModelTest", baseModel);
	}

	@Test
	public void testContains() {
		secEval.setPrincipal("darla");
		/*
		 * darla can only add values to msg4 ex:msg4 rdf:type ex:msg; ex:to
		 * "darla" ; ex:from "bob" ; ex:subj "bob to darla 1"
		 */

		Resource s = ResourceFactory.createResource(String.format(NS_FMT,
				"msg3"));
		Assert.assertTrue("should contain msg3", baseModel.contains(s, null));
		Assert.assertFalse("should not see msg3",
				securedModel.contains(s, null));
		Assert.assertTrue("Sould contain a resource msg3",
				baseModel.containsResource(s));
		Assert.assertFalse("Should not contain a resource msg3'",
				securedModel.containsResource(s));

		s = ResourceFactory.createResource(String.format(NS_FMT, "msg4"));
		Assert.assertTrue("should contain msg4", baseModel.contains(s, null));
		Assert.assertTrue("should see msg4", securedModel.contains(s, null));
		Assert.assertTrue("Sould contain a resource msg4",
				baseModel.containsResource(s));
		Assert.assertTrue("Should contain a resource msg4'",
				securedModel.containsResource(s));

		Assert.assertTrue("Sould contain a to 'bob'",
				baseModel.contains(null, pTo, "bob"));
		Assert.assertFalse("Should not see to 'bob'",
				securedModel.contains(null, pTo, "bob"));

		Assert.assertTrue("Sould contain a from 'bob'",
				baseModel.contains(null, pFrom, "bob"));
		Assert.assertTrue("Should see from 'bob'",
				securedModel.contains(null, pFrom, "bob"));

	}

	@Test
	public void testListObjects() {
		secEval.setPrincipal("darla");
		/*
		 * darla can only add values to msg4 ex:msg4 rdf:type ex:msg; ex:to
		 * "darla" ; ex:from "bob" ; ex:subj "bob to darla 1"
		 */

		Assert.assertTrue(baseModel.listObjects().toList().size() > 4);
		Assert.assertEquals(4, securedModel.listObjects().toList().size());

		Assert.assertTrue(baseModel.listObjectsOfProperty(pFrom).toList()
				.size() > 1);
		Assert.assertEquals(1, securedModel.listObjectsOfProperty(pFrom)
				.toList().size());

		Resource s = ResourceFactory.createResource(String.format(NS_FMT,
				"msg3"));
		Assert.assertEquals(1, baseModel.listObjectsOfProperty(s, pFrom)
				.toList().size());
		Assert.assertEquals(0, securedModel.listObjectsOfProperty(s, pFrom)
				.toList().size());

		s = ResourceFactory.createResource(String.format(NS_FMT, "msg4"));
		Assert.assertEquals(1, baseModel.listObjectsOfProperty(s, pFrom)
				.toList().size());
		Assert.assertEquals(1, securedModel.listObjectsOfProperty(s, pFrom)
				.toList().size());
	}

	@Test
	public void testListResources() {
		secEval.setPrincipal("darla");
		/*
		 * darla can only add values to msg4 ex:msg4 rdf:type ex:msg; ex:to
		 * "darla" ; ex:from "bob" ; ex:subj "bob to darla 1"
		 */
		Assert.assertEquals(5, baseModel.listResourcesWithProperty(pFrom)
				.toList().size());
		Assert.assertEquals(1, securedModel.listResourcesWithProperty(pFrom)
				.toList().size());

		RDFNode o = ResourceFactory.createPlainLiteral("bob");
		Assert.assertEquals(3, baseModel.listResourcesWithProperty(pFrom, o)
				.toList().size());
		Assert.assertEquals(1, securedModel.listResourcesWithProperty(pFrom, o)
				.toList().size());
		Assert.assertEquals(1, baseModel.listResourcesWithProperty(pTo, o)
				.toList().size());
		Assert.assertEquals(0, securedModel.listResourcesWithProperty(pTo, o)
				.toList().size());

		Assert.assertEquals(4, baseModel.listResourcesWithProperty(null, o)
				.toList().size());
		Assert.assertEquals(1, securedModel.listResourcesWithProperty(null, o)
				.toList().size());

		o = ResourceFactory.createPlainLiteral("alice");
		Assert.assertEquals(4, baseModel.listResourcesWithProperty(null, o)
				.toList().size());
		Assert.assertEquals(0, securedModel.listResourcesWithProperty(null, o)
				.toList().size());
	}

	@Test
	public void testListStatements() {
		secEval.setPrincipal("darla");
		/*
		 * darla can only add values to msg4 ex:msg4 rdf:type ex:msg; ex:to
		 * "darla" ; ex:from "bob" ; ex:subj "bob to darla 1"
		 */
		Assert.assertEquals(20, baseModel.listStatements().toList().size());
		Assert.assertEquals(4, securedModel.listStatements().toList().size());

		RDFNode o = ResourceFactory.createPlainLiteral("bob");
		Assert.assertEquals(1, baseModel.listStatements(null, pTo, o).toList()
				.size());
		Assert.assertEquals(0, securedModel.listStatements(null, pTo, o)
				.toList().size());
		Assert.assertEquals(3, baseModel.listStatements(null, pFrom, o)
				.toList().size());
		Assert.assertEquals(1, securedModel.listStatements(null, pFrom, o)
				.toList().size());

		Resource s = ResourceFactory.createResource(String.format(NS_FMT,
				"msg3"));
		Assert.assertEquals(4, baseModel
				.listStatements(s, null, (RDFNode) null).toList().size());
		Assert.assertEquals(0,
				securedModel.listStatements(s, null, (RDFNode) null).toList()
						.size());

		Assert.assertEquals(1, baseModel.listStatements(s, pTo, (RDFNode) null)
				.toList().size());
		Assert.assertEquals(0,
				securedModel.listStatements(s, pTo, (RDFNode) null).toList()
						.size());

		Assert.assertEquals(0, baseModel.listStatements(s, pTo, o).toList()
				.size());
		Assert.assertEquals(0, securedModel.listStatements(s, pTo, o).toList()
				.size());
		o = ResourceFactory.createPlainLiteral("chuck");
		Assert.assertEquals(1, baseModel.listStatements(s, pTo, o).toList()
				.size());
		Assert.assertEquals(0, securedModel.listStatements(s, pTo, o).toList()
				.size());

		s = ResourceFactory.createResource(String.format(NS_FMT, "msg4"));
		Assert.assertEquals(4, baseModel
				.listStatements(s, null, (RDFNode) null).toList().size());
		Assert.assertEquals(4,
				securedModel.listStatements(s, null, (RDFNode) null).toList()
						.size());

		Assert.assertEquals(1, baseModel.listStatements(s, pTo, (RDFNode) null)
				.toList().size());
		Assert.assertEquals(1,
				securedModel.listStatements(s, pTo, (RDFNode) null).toList()
						.size());

		Assert.assertEquals(0, baseModel.listStatements(s, pTo, o).toList()
				.size());
		Assert.assertEquals(0, securedModel.listStatements(s, pTo, o).toList()
				.size());
		o = ResourceFactory.createPlainLiteral("darla");
		Assert.assertEquals(1, baseModel.listStatements(s, pTo, o).toList()
				.size());
		Assert.assertEquals(1, securedModel.listStatements(s, pTo, o).toList()
				.size());
	}

	@Test
	public void testListSubjects() {
		secEval.setPrincipal("darla");
		/*
		 * darla can only add values to msg4 ex:msg4 rdf:type ex:msg; ex:to
		 * "darla" ; ex:from "bob" ; ex:subj "bob to darla 1"
		 */
		Assert.assertEquals(5, baseModel.listSubjects().toList().size());
		Assert.assertEquals(1, securedModel.listSubjects().toList().size());

		Assert.assertEquals(5, baseModel.listSubjectsWithProperty(pTo).toList()
				.size());
		Assert.assertEquals(1, securedModel.listSubjectsWithProperty(pTo)
				.toList().size());

		RDFNode o = ResourceFactory.createPlainLiteral("darla");
		Assert.assertEquals(1, baseModel.listSubjectsWithProperty(pTo, o)
				.toList().size());
		Assert.assertEquals(1, securedModel.listSubjectsWithProperty(pTo, o)
				.toList().size());

		o = ResourceFactory.createPlainLiteral("bob");
		Assert.assertEquals(1, baseModel.listSubjectsWithProperty(pTo, o)
				.toList().size());
		Assert.assertEquals(0, securedModel.listSubjectsWithProperty(pTo, o)
				.toList().size());

		Assert.assertEquals(4, baseModel.listSubjectsWithProperty(null, o)
				.toList().size());
		Assert.assertEquals(1, securedModel.listSubjectsWithProperty(null, o)
				.toList().size());

	}

	/**
	 * An example evaluator that only provides access ot messages in the graph
	 * that are from or to the principal.
	 *
	 */
	private class DetailEvaluator implements SecurityEvaluator {

		private Principal principal;
		private Model model;
		private RDFNode msgType = ResourceFactory
				.createResource("http://example.com/msg");
		private Property pTo = ResourceFactory
				.createProperty("http://example.com/to");
		private Property pFrom = ResourceFactory
				.createProperty("http://example.com/from");

		/**
		 * 
		 * @param model
		 *            The graph we are going to evaluate against.
		 */
		public DetailEvaluator(Model model) {
			this.model = model;
		}

		@Override
		public boolean evaluate(Object principal, Action action,
				SecNode graphIRI) {
			// we allow any action on a graph.
			return true;
		}

		private boolean evaluate(Resource r) {
			// a message is only available to sender or recipient
			if (r.hasProperty(RDF.type, msgType)) {
				return r.hasProperty(pTo, principal.getName())
						|| r.hasProperty(pFrom,
								principal.getName());
			}
			return true;
		}
<<<<<<< HEAD

		private boolean evaluate(SecNode node) {
			if (node.equals(SecNode.ANY)) {
				return false; // all wild cards are false
=======
		
		private boolean evaluate( SecNode node )
		{
			if (node.equals( SecNode.ANY )) {
				return false;  // all wild cards are false
			}
			
			if (node.getType().equals( SecNode.Type.URI)) {
				Resource r = model.createResource( node.getValue() );
				return evaluate( r );
			}
			else if (node.getType().equals( SecNode.Type.Anonymous)) {
				Resource r = model.getRDFNode( NodeFactory.createBlankNode( node.getValue()) ).asResource();
				return evaluate( r );
>>>>>>> 2ab1ca87
			}

			if (node.getType().equals(SecNode.Type.URI)) {
				Resource r = model.createResource(node.getValue());
				return evaluate(r);
			} else if (node.getType().equals(SecNode.Type.Anonymous)) {
				Resource r = model.getRDFNode(
						NodeFactory.createAnon(new AnonId(node.getValue())))
						.asResource();
				return evaluate(r);
			} else {
				return true;
			}

		}

		private boolean evaluate(SecTriple triple) {
			return evaluate(triple.getSubject())
					&& evaluate(triple.getObject())
					&& evaluate(triple.getPredicate());
		}

		@Override
		public boolean evaluate(Object principal, Action action,
				SecNode graphIRI, SecTriple triple) {
			return evaluate(triple);
		}

		@Override
		public boolean evaluate(Object principal, Set<Action> actions,
				SecNode graphIRI) {
			return true;
		}

		@Override
		public boolean evaluate(Object principal, Set<Action> actions,
				SecNode graphIRI, SecTriple triple) {
			return evaluate(triple);
		}

		@Override
		public boolean evaluateAny(Object principal, Set<Action> actions,
				SecNode graphIRI) {
			return true;
		}

		@Override
		public boolean evaluateAny(Object principal, Set<Action> actions,
				SecNode graphIRI, SecTriple triple) {
			return evaluate(triple);
		}

		@Override
		public boolean evaluateUpdate(Object principal, SecNode graphIRI,
				SecTriple from, SecTriple to) {
			return evaluate(from) && evaluate(to);
		}

		public void setPrincipal(String userName) {
			if (userName == null) {
				principal = null;
			}
			principal = new BasicUserPrincipal(userName);
		}

		@Override
		public Principal getPrincipal() {
			return principal;
		}

	}

}<|MERGE_RESOLUTION|>--- conflicted
+++ resolved
@@ -21,18 +21,6 @@
 import java.security.Principal ;
 import java.util.Set ;
 
-<<<<<<< HEAD
-import org.apache.http.auth.BasicUserPrincipal;
-import org.apache.jena.graph.NodeFactory;
-import org.apache.jena.permissions.Factory;
-import org.apache.jena.permissions.SecurityEvaluator;
-import org.apache.jena.permissions.model.SecuredModel;
-import org.apache.jena.rdf.model.*;
-import org.apache.jena.vocabulary.RDF;
-import org.junit.Assert;
-import org.junit.Before;
-import org.junit.Test;
-=======
 import org.apache.http.auth.BasicUserPrincipal ;
 import org.apache.jena.graph.NodeFactory ;
 import org.apache.jena.permissions.Factory ;
@@ -42,7 +30,6 @@
 import org.junit.Assert ;
 import org.junit.Before ;
 import org.junit.Test ;
->>>>>>> 2ab1ca87
 
 /**
  * Tests secured model functions against graph where only partial data is
@@ -317,13 +304,7 @@
 			}
 			return true;
 		}
-<<<<<<< HEAD
-
-		private boolean evaluate(SecNode node) {
-			if (node.equals(SecNode.ANY)) {
-				return false; // all wild cards are false
-=======
-		
+
 		private boolean evaluate( SecNode node )
 		{
 			if (node.equals( SecNode.ANY )) {
@@ -337,17 +318,6 @@
 			else if (node.getType().equals( SecNode.Type.Anonymous)) {
 				Resource r = model.getRDFNode( NodeFactory.createBlankNode( node.getValue()) ).asResource();
 				return evaluate( r );
->>>>>>> 2ab1ca87
-			}
-
-			if (node.getType().equals(SecNode.Type.URI)) {
-				Resource r = model.createResource(node.getValue());
-				return evaluate(r);
-			} else if (node.getType().equals(SecNode.Type.Anonymous)) {
-				Resource r = model.getRDFNode(
-						NodeFactory.createAnon(new AnonId(node.getValue())))
-						.asResource();
-				return evaluate(r);
 			} else {
 				return true;
 			}
